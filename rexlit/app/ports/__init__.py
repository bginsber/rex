--- conflicted
+++ resolved
@@ -26,16 +26,13 @@
     "EmbeddingPort",
     "VectorHit",
     "VectorStorePort",
-<<<<<<< HEAD
     "PrivilegeReasoningPort",
     "PolicyDecision",
     "RedactionSpan",
-=======
     "PrivilegeLogEntry",
     "AttorneyList",
     "PrivilegeLogMetadata",
     "PrivilegeLogPort",
->>>>>>> 0d91de9b
 ]
 
 from rexlit.app.ports.bates import BatesAssignment, BatesPlan, BatesPlannerPort
@@ -47,18 +44,16 @@
 from rexlit.app.ports.ocr import OCRPort
 from rexlit.app.ports.pack import PackPort
 from rexlit.app.ports.pii import PIIPort
-<<<<<<< HEAD
-from rexlit.app.ports.privilege_reasoning import (
-    PolicyDecision,
-    PrivilegeReasoningPort,
-    RedactionSpan,
-=======
 from rexlit.app.ports.privilege_log import (
     AttorneyList,
     PrivilegeLogEntry,
     PrivilegeLogMetadata,
     PrivilegeLogPort,
->>>>>>> 0d91de9b
+)
+from rexlit.app.ports.privilege_reasoning import (
+    PolicyDecision,
+    PrivilegeReasoningPort,
+    RedactionSpan,
 )
 from rexlit.app.ports.redaction import RedactionApplierPort, RedactionPlannerPort
 from rexlit.app.ports.signer import SignerPort
