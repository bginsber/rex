--- conflicted
+++ resolved
@@ -50,9 +50,5 @@
 
 # Test data (now a git submodule)
 # Note: sample-docs is managed as a submodule, but we ignore any local changes
-<<<<<<< HEAD
 rexlit/docs/sample-docs/
-=======
-rexlit/docs/sample-docs/
-rexlit/docs/idl-fixtures/
->>>>>>> 3c5819cb
+rexlit/docs/idl-fixtures/