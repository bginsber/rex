const API_ROOT = import.meta.env.VITE_API_URL ?? 'http://localhost:3000/api'

export interface SearchResult {
  path: string
  sha256: string
  custodian?: string | null
  doctype?: string | null
  score: number
  snippet?: string | null
  strategy?: string
  lexical_score?: number | null
  dense_score?: number | null
}

export interface AuditDecisionPayload {
  decision: 'privileged' | 'not_privileged' | 'skip'
  notes?: string
}

export interface RedactionSpan {
  category: string
  start: number
  end: number
  justification: string
}

export interface PolicyDecision {
  labels: string[]
  confidence: number
  needs_review: boolean
  reasoning_hash: string
  reasoning_summary: string
  full_reasoning_available: boolean
  redaction_spans: RedactionSpan[]
  model_version: string
  policy_version: string
  reasoning_effort: 'low' | 'medium' | 'high' | 'dynamic'
  decision_ts: string
  error_message: string
}

export interface PrivilegeStageStatus {
  stage: 'privilege' | 'responsiveness' | 'redaction'
  status: 'completed' | 'skipped' | 'pending'
  mode: 'llm' | 'pattern' | 'disabled'
  reasoning_effort?: string
  needs_review?: boolean
  notes?: string
  redaction_spans?: number
}

export interface PatternMatch {
  rule?: string
  confidence?: number
  snippet?: string | null
  stage?: string | null
<<<<<<< HEAD
  [key: string]: unknown
=======
}

interface ErrorResponse {
  error: string
>>>>>>> 16b9cfeb
}

export interface PrivilegeReviewResponse {
  decision: PolicyDecision
  stages: PrivilegeStageStatus[]
  pattern_matches: PatternMatch[]
  source?: {
    hash?: string
    path?: string
    threshold?: number
    reasoning_effort?: string
  }
}

export interface PrivilegeRequestPayload {
  hash?: string
  path?: string
  threshold?: number
  reasoning_effort?: 'low' | 'medium' | 'high' | 'dynamic'
}

async function handleResponse<T>(response: Response): Promise<T> {
  if (!response.ok) {
    let message = `Request failed with ${response.status}`
    try {
<<<<<<< HEAD
      const data = await response.clone().json()
      if (data && typeof (data as { error?: unknown }).error === 'string') {
        message = (data as { error: string }).error
=======
      const data = (await response.clone().json()) as unknown
      if (data && typeof (data as ErrorResponse).error === 'string') {
        message = (data as ErrorResponse).error
>>>>>>> 16b9cfeb
      } else if (data) {
        message = JSON.stringify(data)
      }
    } catch {
      try {
        const text = await response.text()
        if (text) {
          message = text
        }
      } catch {
        // ignore secondary parsing errors
      }
    }
    throw new Error(message)
<<<<<<< HEAD
  }
  const contentType = response.headers.get('Content-Type') ?? ''
  if (contentType.includes('application/json')) {
    return response.json() as Promise<T>
  }
=======
  }
  const contentType = response.headers.get('Content-Type') ?? ''
  if (contentType.includes('application/json')) {
    return response.json() as Promise<T>
  }
>>>>>>> 16b9cfeb
  const text = await response.text()
  return (text ? JSON.parse(text) : null) as T
}

export const rexlitApi = {
  async search(query: string): Promise<SearchResult[]> {
    const response = await fetch(`${API_ROOT}/search`, {
      method: 'POST',
      headers: { 'Content-Type': 'application/json' },
      body: JSON.stringify({ query })
    })
    return handleResponse<SearchResult[]>(response)
  },

  getDocumentUrl(sha256: string) {
    const url = new URL(`${API_ROOT}/documents/${sha256}/file`)
    url.searchParams.set('t', Date.now().toString())
    return url.toString()
  },

  async submitDecision(docId: string, payload: AuditDecisionPayload): Promise<void> {
    const response = await fetch(`${API_ROOT}/reviews/${docId}`, {
      method: 'POST',
      headers: { 'Content-Type': 'application/json' },
      body: JSON.stringify(payload)
    })
    await handleResponse<{ success: boolean }>(response)
  },

  async stats(): Promise<Record<string, unknown>> {
    const response = await fetch(`${API_ROOT}/stats`)
    return handleResponse<Record<string, unknown>>(response)
  },

  async privilegeClassify(payload: PrivilegeRequestPayload): Promise<PrivilegeReviewResponse> {
    const response = await fetch(`${API_ROOT}/privilege/classify`, {
      method: 'POST',
      headers: { 'Content-Type': 'application/json' },
      body: JSON.stringify(payload)
    })
    return handleResponse<PrivilegeReviewResponse>(response)
  },

  async privilegeExplain(payload: PrivilegeRequestPayload): Promise<PrivilegeReviewResponse> {
    const response = await fetch(`${API_ROOT}/privilege/explain`, {
      method: 'POST',
      headers: { 'Content-Type': 'application/json' },
      body: JSON.stringify(payload)
    })
    return handleResponse<PrivilegeReviewResponse>(response)
  }
}<|MERGE_RESOLUTION|>--- conflicted
+++ resolved
@@ -54,14 +54,10 @@
   confidence?: number
   snippet?: string | null
   stage?: string | null
-<<<<<<< HEAD
-  [key: string]: unknown
-=======
 }
 
 interface ErrorResponse {
   error: string
->>>>>>> 16b9cfeb
 }
 
 export interface PrivilegeReviewResponse {
@@ -87,15 +83,9 @@
   if (!response.ok) {
     let message = `Request failed with ${response.status}`
     try {
-<<<<<<< HEAD
-      const data = await response.clone().json()
-      if (data && typeof (data as { error?: unknown }).error === 'string') {
-        message = (data as { error: string }).error
-=======
       const data = (await response.clone().json()) as unknown
       if (data && typeof (data as ErrorResponse).error === 'string') {
         message = (data as ErrorResponse).error
->>>>>>> 16b9cfeb
       } else if (data) {
         message = JSON.stringify(data)
       }
@@ -110,19 +100,11 @@
       }
     }
     throw new Error(message)
-<<<<<<< HEAD
   }
   const contentType = response.headers.get('Content-Type') ?? ''
   if (contentType.includes('application/json')) {
     return response.json() as Promise<T>
   }
-=======
-  }
-  const contentType = response.headers.get('Content-Type') ?? ''
-  if (contentType.includes('application/json')) {
-    return response.json() as Promise<T>
-  }
->>>>>>> 16b9cfeb
   const text = await response.text()
   return (text ? JSON.parse(text) : null) as T
 }
